--- conflicted
+++ resolved
@@ -1,11 +1,8 @@
 """Data models for the Zettelkasten MCP server."""
 import sys
 import datetime
-<<<<<<< HEAD
-=======
 from datetime import datetime as dt
 import random
->>>>>>> 95ff2f18
 import inspect
 from enum import Enum
 from typing import Any, Dict, Generic, List, Optional, Set, TypeVar, Union, TypedDict
@@ -16,44 +13,6 @@
 _id_counter = 0
 
 def generate_id() -> str:
-<<<<<<< HEAD
-    """Generate a timestamp-based ID for a note.
-    
-    Uses a counter-based approach to ensure uniqueness:
-    - If multiple IDs are generated with the same timestamp, a counter is incremented
-    - When the timestamp changes, the counter is reset to 0
-    - The ID consists of the timestamp followed by the counter value
-    """
-    global _last_datetime_component, _id_counter
-    from zettelkasten_mcp.config import config
-    now = datetime.datetime.now()
-    
-    # Special handling only for tests that specifically test ID generation
-    if 'pytest' in sys.modules:
-        stack_frames = inspect.stack()
-        is_id_test = any('test_generate_id' in frame.function for frame in stack_frames)
-        
-        if is_id_test:
-            # For tests specifically testing ID generation, use deterministic format
-            return now.strftime("%Y%m%d%H%M%S%f")[:17]
-    
-    # Standard approach for both production and general tests:
-    # Use the counter-based method for ensuring unique IDs
-    timestamp = now.strftime(config.id_date_format)
-    
-    # Check if this is the same timestamp as last time
-    if timestamp == _last_datetime_component:
-        # Same timestamp, increment counter
-        _id_counter += 1
-    else:
-        # Different timestamp, reset counter
-        _last_datetime_component = timestamp
-        _id_counter = 0
-    
-    # Format the counter with leading zeros, using 3 digits
-    counter_str = f"{_id_counter:03d}"
-    return timestamp + counter_str
-=======
     """Generate an ISO 8601 compliant timestamp-based ID with nanosecond precision.
     
     Returns:
@@ -82,7 +41,6 @@
     
     # Return the ISO 8601 timestamp with nanosecond precision
     return f"{date_time}{nanoseconds:09d}"
->>>>>>> 95ff2f18
 
 class LinkType(str, Enum):
     """Types of links between notes."""
